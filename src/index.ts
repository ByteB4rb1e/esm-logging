/**
 * This module defines functions and classes which implement a flexible,
 * idiomatic event logging system for ECMAScript applications and libraries. It
 * is a (quasi) vanilla port of the CPython 3.13 standard library logging
 * module.
 *
 * The key benefit of having the logging API provided by a standard library
 * module is that all Python modules can participate in logging, so your
 * application log can include your own messages integrated with messages from
 * third-party modules.
 *
 * 
 * Here’s a simple example of idiomatic usage:
 *
 * ```javascript
 * // myapp.ts
 * import * as logging from 'eslib/logging';
 * import * as mylib from './mylib';
 * const logger = logging.getLogger(__name__);
 * 
 * function main() {
 *     logging.basicConfig({filename: 'myapp.log', level: logging.INFO});
 *     logger.info('Started');
 *     mylib.doSomething();
 *     logger.info('Finished');
 * }
 * 
 * main();
 * ```
 *
 * ```javascript
 * // mylib.ts
 * import * as logging from 'eslib/logging';
 * const logger = logging.getLogger(__name__);
 * 
 * function do_something() {
 *     logger.info('Doing something')
 * }
 * ```
 *
 * If you run `myapp.ts`, you should see this in myapp.log:
 *
 * ```
 * INFO:__main__:Started
 * INFO:mylib:Doing something
 * INFO:__main__:Finished
 * ```
 *
 * The key feature of this idiomatic usage is that the majority of code is
 * simply creating a module level logger with `getLogger(__name__)`, and using
 * that logger to do any needed logging. This is concise, while allowing
 * downstream code fine-grained control if needed. Logged messages to the
 * module-level logger get forwarded to handlers of loggers in higher-level
 * modules, all the way up to the highest-level logger known as the root logger;
 * this approach is known as hierarchical logging.
 *
 * For logging to be useful, it needs to be configured: setting the levels and
 * destinations for each logger, potentially changing how specific modules log,
 * often based on command-line arguments or application configuration. In most
 * cases, like the one above, only the root logger needs to be so configured,
 * since all the lower level loggers at module level eventually forward their
 * messages to its handlers. basicConfig() provides a quick way to configure the
 * root logger that handles many use cases.
 *
 * The module provides a lot of functionality and flexibility. If you are
 * unfamiliar with logging, the best way to get to grips with it is to view the
 * tutorials (see the links above and on the right).
 *
 * The basic classes defined by the module, together with their attributes and
 * methods, are listed in the sections below.
 *
 * * Loggers expose the interface that application code directly uses.
 * * Handlers send the log records (created by loggers) to the appropriate
 *   destination.
 * * Filters provide a finer grained facility for determining which log records
 *   to output.
 * * Formatters specify the layout of log records in the final output.
 *
 * TODO: reintroduce multi-threading support
 *
 * > "Enums aren't real, they can hurt you though.". There are a couple of
 *   situations where it might make sense to translate a group of integer
 *   constants to an enum, but enum isn't a real type and allows for dynamically
 *   modifying it's behavior dynamically, since the underlying type is an
 *   object, which is mutable. So we would loose the immutability of the
 *   constants. Therefore we're stickng to the "old-school" convention.
 *
 * @module logging
 */

export * as config from './config';
export * as filter from './filter';
export * as formatter from './formatter';
export * as handler from './handler';
// screw community conventions, whoever came up with the idea of aliasing
// imports in pascal case, or camel case doesn't seem to care about naming
<<<<<<< HEAD
// collisions. I'm sticking to kebab case as this avoids naming collisions.
=======
// collisions. I'm sticking to snake case as this avoids naming collisions.
>>>>>>> 74409928
export * as log_level from './log-level';
export * as log_record from './log-record';
export * as logger from './logger';
export * as manager from './manager';










<|MERGE_RESOLUTION|>--- conflicted
+++ resolved
@@ -94,11 +94,7 @@
 export * as handler from './handler';
 // screw community conventions, whoever came up with the idea of aliasing
 // imports in pascal case, or camel case doesn't seem to care about naming
-<<<<<<< HEAD
-// collisions. I'm sticking to kebab case as this avoids naming collisions.
-=======
 // collisions. I'm sticking to snake case as this avoids naming collisions.
->>>>>>> 74409928
 export * as log_level from './log-level';
 export * as log_record from './log-record';
 export * as logger from './logger';
